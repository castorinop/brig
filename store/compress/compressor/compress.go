--- conflicted
+++ resolved
@@ -163,7 +163,6 @@
 		return 0, err
 	}
 
-<<<<<<< HEAD
 	curZipIdx := sr.getCurrentIndexBlock(uint64(curOff))
 	if err != nil {
 		fmt.Println(err)
@@ -192,19 +191,6 @@
 
 	}
 	return len(p), nil
-=======
-	// curOff, err := sr.rawR.Seek(0, os.SEEK_CUR)
-	// if err != nil {
-	// 	fmt.Println(err)
-	// }
-
-	// Identify current block with getCurrentIndexBlock.
-	// Go to the beginning of the current block.
-	// Read block in MaxBlockSize bytes buffer.
-	// Read from buffer into p until full or eof.
-	// TODO: Don't let snappy read tail.
-	return sr.zipR.Read(p)
->>>>>>> 05d1302f
 }
 
 func (sw *snappyWriter) writeHeaderIfNeeded() error {
